--- conflicted
+++ resolved
@@ -70,8 +70,6 @@
   // add the field variable to the data set
   dataSet->GetPointData()->AddArray(arrayPressure);
 
-<<<<<<< HEAD
-
   // add marker field variable
   // ---------------------------
   vtkSmartPointer<vtkDoubleArray> arrayMarker = vtkDoubleArray::New();
@@ -99,8 +97,6 @@
   dataSet->GetPointData()->AddArray(arrayMarker);
 
 
-=======
->>>>>>> 6a9cf39e
   // add temperature field variable
   // ------------------------------
   std::cout << "Writing Temperature" << std::endl;
@@ -111,11 +107,8 @@
 
   // Set the number of temperature values and allocate memory for it. We already know the number, it has to be the same as there are nodes in the mesh.
   arrayTemperature->SetNumberOfTuples(dataSet->GetNumberOfPoints());
-<<<<<<< HEAD
 
-=======
   
->>>>>>> 6a9cf39e
   arrayTemperature->SetName("temperature");
 
   // loop over the nodes of the mesh and assign the interpolated p values in the vtk data structure
@@ -138,12 +131,7 @@
 
   // add the field variable to the data set
   dataSet->GetPointData()->AddArray(arrayTemperature);
-<<<<<<< HEAD
 
-
-=======
-  
->>>>>>> 6a9cf39e
   // add velocity field variable
   // ---------------------------
   vtkSmartPointer<vtkDoubleArray> arrayVelocity = vtkDoubleArray::New();
