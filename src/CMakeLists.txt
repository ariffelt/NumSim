--- conflicted
+++ resolved
@@ -31,13 +31,10 @@
     settings/settings.cpp
 
     storage/array2d.cpp
-<<<<<<< HEAD
+
     storage/fieldvariable.cpp
 
     freeflow/virtualparticle.cpp
-=======
-    storage/field_variable.cpp
->>>>>>> 6a9cf39e
 )
 
 add_executable(${PROJECT_NAME} main.cpp ${PROJECT_FILES})
