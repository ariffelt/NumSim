#pragma once

#include <memory>

#include "settings/settings.h"
#include "discretization/1_discretization.h"
#include "pressure_solver/pressure_solver.h"
#include "output_writer/output_writer_paraview.h"
#include "output_writer/output_writer_text.h"
// #include "freeflow/virtualparticle.h"

class Computation
{
public:

    //! constructor, initialize settings, discretization, pressure solver and output writers
    void initialize(int argc, char *argv[]);

    //! run the whole simulation until tend
    void runSimulation();

    //! test the implementation of boundary conditions
    void testBC();
    //! set the boundary markers for the cells
    void setBoundaryMarkers();

protected:
    //! compute the time step width dt from maximum velocities
    void computeTimeStepWidth();

    //! set boundary values of u and v to correct values
    void applyBoundaryValues();

    //! compute the preliminary velocities, F and G
    void computePreliminaryVelocities();

    //! compute the right hand side of the Poisson equation for the pressure
    void computeRightHandSide();

    //! solve the Poisson equation for the pressure
    void computePressure();

    //! compute the new velocities, u,v, from the preliminary velocities, F,G and the pressure, p
    void computeVelocities();

<<<<<<< HEAD
    void generateVirtualParticles();

    void computeParticleVelocities();

    void generateDam(int noParticles);

    void generateFountain(int noParticles, int noParticlesFountain);

    void generateFountainWithTemp(int noParticles, int noParticlesFountain);

    void generateFountainWithTempUp(int noParticles, int noParticlesFountain);

    void setFountainVelocity();

    void setFountainTemperature();

    void setFountainTemperatureUp();

    void generateFull(int noParticles);

    void generateBox(int noParticles);

    void generateDrop(int noParticles);

    void generateBigDrop(int noParticles);

    void generateBar(int noParticles);

    void generateDropInWater(int noParticles);  

    // void updateCellTypes();

    void updateMarkerField();

    void freeflowBC();

    void bottomWallBC(int i, int j);

    void leftWallBC(int i, int j);

    void bottomLeftCornerBC(int i, int j);

    void topWallBC(int i, int j);

    void horizontalPipeBC(int i, int j);

    void topLeftCornerBC(int i, int j);

    void tipFromRightBC(int i, int j);  

    void rightWallBC(int i, int j);

    void bottomRightCornerBC(int i, int j); 

    void verticalPipeBC(int i, int j);

    void tipFromTopBC(int i, int j);

    void topRightCornerBC(int i, int j);

    void tipFromLeftBC(int i, int j);

    void tipFromBottomBC(int i, int j);

    void dropBC(int i, int j);

    void printParticles();

    void resetEmptyEdges();

    //! compute new temperature t from the old temperature t_old and the velocities u and v
=======
    //! compute the new temperature, t, from the old temperature, t_old, and the velocities, u,v
>>>>>>> 6a9cf39e
    void computeTemperature();

    Settings settings_;

    std::shared_ptr<Discretization> discretization_;

    std::shared_ptr<Partitioning> partitioning_;

    std::unique_ptr<PressureSolver> pressureSolver_;

    std::unique_ptr<OutputWriterParaview> outputWriterParaview_;

    std::unique_ptr<OutputWriterText> outputWriterText_;

    std::array<double, 2> meshWidth_;

    double dt_;

    std::vector<double> particlesX_;
    std::vector<double> particlesY_;

    bool updateSurfacePs_ = false;
    bool updateSurfaceVelocities_ = false;
};<|MERGE_RESOLUTION|>--- conflicted
+++ resolved
@@ -43,7 +43,6 @@
     //! compute the new velocities, u,v, from the preliminary velocities, F,G and the pressure, p
     void computeVelocities();
 
-<<<<<<< HEAD
     void generateVirtualParticles();
 
     void computeParticleVelocities();
@@ -115,9 +114,7 @@
     void resetEmptyEdges();
 
     //! compute new temperature t from the old temperature t_old and the velocities u and v
-=======
-    //! compute the new temperature, t, from the old temperature, t_old, and the velocities, u,v
->>>>>>> 6a9cf39e
+
     void computeTemperature();
 
     Settings settings_;
