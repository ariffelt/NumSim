#include "computation/computation.h"
#include "pressure_solver/gauss_seidel.h"
#include "pressure_solver/sor.h"
#include "discretization/2_donor_cell.h"
#include "discretization/2_central_differences.h"

#include <cassert>

#include <cmath>

// TODO: constructor
/* Computation::Computation()
{
    // nothing to do
} */

void Computation::initialize(int argc, char *argv[])
{
    //! load and print settings
    settings_ = Settings();
    settings_.loadFromFile(argv[1]);
    settings_.printSettings();

    //! compute the meshWidth from the physical size and the number of cells
    meshWidth_[0] = settings_.physicalSize[0] / settings_.nCells[0];
    meshWidth_[1] = settings_.physicalSize[1] / settings_.nCells[1];

    //! initialize discretization
    if (settings_.useDonorCell)
    {
        discretization_ = std::make_shared<DonorCell>(settings_.nCells, meshWidth_, settings_.alpha);
    }
    else
    {
        discretization_ = std::make_shared<CentralDifferences>(settings_.nCells, meshWidth_);
    }

    //! initialize the solver
    if (settings_.pressureSolver == "GaussSeidel")
    {
        pressureSolver_ = std::make_unique<GaussSeidel>(discretization_, settings_.epsilon, settings_.maximumNumberOfIterations);
    }
    else if (settings_.pressureSolver == "SOR")
    {
        pressureSolver_ = std::make_unique<SOR>(discretization_, settings_.epsilon, settings_.maximumNumberOfIterations, settings_.omega);
    }
    else
    {
        std::cout << "Error: Unknown pressure solver " << settings_.pressureSolver << std::endl;
        exit(1);
    }

    //! initialize output writers
    outputWriterText_ = std::make_unique<OutputWriterText>(discretization_);
    outputWriterParaview_ = std::make_unique<OutputWriterParaview>(discretization_);
}
void Computation::testBC()
{
    applyBoundaryValues();
    outputWriterParaview_->writeFile(0);
    outputWriterText_->writeFile(0);
}
/**
 * Run the whole simulation until tend.
 */

void Computation::runSimulation()
{
    double t = 0.0;
    while (t < settings_.endTime)
<<<<<<< HEAD
    {   
        //std::cout << "starting t = " << t << std::endl;
=======
    {
        std::cout << "starting t = " << t << std::endl;
>>>>>>> 7613e3a4
        applyBoundaryValues();
        computeTimeStepWidth();
        // decrease time step width in last time step, s.t. the end time will be reached exactly
        if (t + dt_ > settings_.endTime)
        {
            dt_ = settings_.endTime - t;
        }
        t += dt_;
        computePreliminaryVelocities();
        computeRightHandSide();
        computePressure();
        computeVelocities();
        //std::cout << "dt = " << dt_ << std::endl;
        outputWriterParaview_->writeFile(t);
        outputWriterText_->writeFile(t);
    }
}
//! Compute the time step width dt from maximum velocities.
void Computation::computeTimeStepWidth()
{
    double dt_diffusion = (settings_.re / 2) * (pow(discretization_->dx(), 2) * pow(discretization_->dy(), 2)) / (pow(discretization_->dx(), 2) + pow(discretization_->dy(), 2));

    double maxU = 0;
    double maxV = 0;
    std::array<int, 2> uSize = discretization_->uSize();
    //! TODO: danger zone
    for (int i = 0; i < uSize[0]; i++)
    {
        for (int j = 0; j < uSize[1]; j++)
        {
            //! possible because the grid for u and v have the same dimensions in all directions
            maxU = std::max(maxU, std::fabs(discretization_->u(i, j)));
            maxV = std::max(maxV, std::fabs(discretization_->v(i, j)));
        }
    }
    double dt_convection = std::min(discretization_->dx() / maxU, discretization_->dy() / maxV);
    //! because of the scaling with the security factor tau < 1, a subtraction of a small value,
    // to ensure dt smaller and not smaller/equal than required, is not necessary
    assert(settings_.tau < 1);
    dt_ = settings_.tau * std::min(dt_diffusion, dt_convection);
}

//! Set velocity boundary values for u, v, F and G
void Computation::applyBoundaryValues()
{
    //! set the u boundary values for bottom and top first, as for corner cases, the left and right border should be used
    // changed
    for (int i = discretization_->uIBegin(); i < discretization_->uIEnd(); i++)
    {
        //! u boundary values bottom, assuming inhomogenous Dirichlet conditions
        discretization_->u(i, discretization_->uJBegin()) = 2.0 * settings_.dirichletBcBottom[0] - discretization_->u(i, discretization_->uJBegin() + 1);
        //! u boundary values top, assuming inhomogenous Dirichlet conditions
        //! TODO: why do we have dirichlet BC at top? I thought we had flow at top? Or do we set the movement in the dirichletBcTop?
        discretization_->u(i, discretization_->uJEnd()) = 2.0 * settings_.dirichletBcTop[0] - discretization_->u(i, discretization_->uJEnd() - 1);
    }
    //! set the u boundary values for left and right side now
    for (int j = discretization_->uJBegin(); j <= discretization_->uJEnd(); j++)
    {
        //! u boundary values left, assuming inhomogenous Dirichlet conditions
        discretization_->u(discretization_->uIBegin(), j) = settings_.dirichletBcLeft[0];
        //! u boundary values right, assuming inhomogenous Dirichlet conditions
        //! changed (?)
        discretization_->u(discretization_->uIEnd() - 1, j) = settings_.dirichletBcRight[0];
    }

    //! set the v boundary values for bottom and top first, as for corner cases, the left and right border should be used
    for (int i = discretization_->vIBegin(); i <= discretization_->vIEnd(); i++)
    {
        //! v boundary values bottom, assuming inhomogenous Dirichlet conditions
        discretization_->v(i, discretization_->vJBegin()) = settings_.dirichletBcBottom[1];
        //! v boundary values top, assuming inhomogenous Dirichlet conditions
        //! TODO: find out whether we apply the BC on the very top, artificially added v, or one below
        //! changed (?)
        discretization_->v(i, discretization_->vJEnd() - 1) = settings_.dirichletBcTop[1];
    }

    //! set the v boundary values for left and right side now
    for (int j = discretization_->vJBegin(); j < discretization_->vJEnd(); j++)
    {
        //! v boundary values left, assuming inhomogenous Dirichlet conditions
        discretization_->v(discretization_->vIBegin(), j) = 2 * settings_.dirichletBcLeft[1] - discretization_->v(discretization_->vIBegin() + 1, j);
        //! v boundary values right, assuming inhomogenous Dirichlet conditions
        discretization_->v(discretization_->vIEnd(), j) = 2 * settings_.dirichletBcRight[1] - discretization_->v(discretization_->vIEnd() - 1, j);
    }

    //! set the F boundary values for bottom and top first, as for corner cases, the left and right border should be used
    for (int i = discretization_->uIBegin(); i < discretization_->uIEnd(); i++)
    {
        //! F boundary values bottom
        discretization_->f(i, discretization_->uJBegin()) = discretization_->u(i, discretization_->uJBegin());
        //! F boundary values top
        //! TODO: Danger zone!
        discretization_->f(i, discretization_->uJEnd()) = discretization_->u(i, discretization_->uJEnd());
    }

    //! set the F boundary values for left and right side now
    for (int j = discretization_->uJBegin(); j <= discretization_->uJEnd(); j++)
    {
        //! F boundary values left
        discretization_->f(discretization_->uIBegin(), j) = discretization_->u(discretization_->uIBegin(), j);
        //! F boundary values right
        // changed (?)
        discretization_->f(discretization_->uIEnd() - 1, j) = discretization_->u(discretization_->uIEnd() - 1, j);
    }

    //! set the G boundary values for bottom and top first, as for corner cases, the left and right border should be used
    for (int i = discretization_->vIBegin(); i <= discretization_->vIEnd(); i++)
    {
        //! G boundary values bottom
        discretization_->g(i, discretization_->vJBegin()) = discretization_->v(i, discretization_->vJBegin());
        //! G boundary values top
        discretization_->g(i, discretization_->vJEnd() - 1) = discretization_->v(i, discretization_->vJEnd() - 1);
    }

    //! set the G boundary values for left and right side now
    for (int j = discretization_->vJBegin(); j < discretization_->vJEnd(); j++)
    {
        //! G boundary values left
        discretization_->g(discretization_->vIBegin(), j) = discretization_->v(discretization_->vIBegin(), j);
        //! G boundary values right
        discretization_->g(discretization_->vIEnd(), j) = discretization_->v(discretization_->vIEnd(), j);
    }
}
//! compute the preliminary velocities, F and G
void Computation::computePreliminaryVelocities()
{
    //! compute the preliminary velocities only for the inside of the area, as on the direct boundary, they are constantly 0

    // ! compute preliminary F
    // changed
    for (int i = discretization_->uIBegin() + 1; i < discretization_->uIEnd() - 1; i++)
    {
        //! TODO: evtl uJEnd()-1? Weil die oberen Werte zum wegwerfen sind? - changed
        for (int j = discretization_->uJBegin() + 1; j < discretization_->uJEnd() - 1; j++)
        {
            double diffusionTerms = (1 / settings_.re) * (discretization_->computeD2uDx2(i, j) + discretization_->computeD2uDy2(i, j));
            double convectionTerms = discretization_->computeDu2Dx(i, j) + discretization_->computeDuvDy(i, j);
            //! TODO: check whether we update the g
            discretization_->f(i, j) = discretization_->u(i, j) + dt_ * (diffusionTerms - convectionTerms + settings_.g[0]);
        }
    }
    //! compute preliminary G
    //! TODO: evtl vIEnd()-1? Weil die rechten Werte zum wegwerfen sind? - changed
    // changed
    for (int i = discretization_->vIBegin() + 1; i < discretization_->vIEnd() - 1; i++)
    {
        for (int j = discretization_->vJBegin() + 1; j < discretization_->vJEnd() - 1; j++)
        {
            double diffusionTerms = (1 / settings_.re) * (discretization_->computeD2vDx2(i, j) + discretization_->computeD2vDy2(i, j));
            double convectionTerms = discretization_->computeDuvDx(i, j) + discretization_->computeDv2Dy(i, j);

            discretization_->g(i, j) = discretization_->v(i, j) + dt_ * (diffusionTerms - convectionTerms + settings_.g[1]);
        }
    }
}

//! compute the right hand side of the Poisson equation for the pressure
void Computation::computeRightHandSide()
{
    //! TODO: < or <= or <-1? imaginary points
    // changed
    for (int i = 1; i < discretization_->rhsSize()[0] - 1; i++)
    {
        // changed
        for (int j = 1; j < discretization_->rhsSize()[1] - 1; j++)
        {
            double change_F = ((discretization_->f(i, j) - discretization_->f(i - 1, j)) / discretization_->dx());
            double change_G = ((discretization_->g(i, j) - discretization_->g(i, j - 1)) / discretization_->dy());
            discretization_->rhs(i, j) = (change_F + change_G) / dt_;
        }
    }
}
/**
 * Compute the pressure by solving the Poisson equation for the pressure.
 */
void Computation::computePressure()
{
    pressureSolver_->solve();
}

void Computation::computeVelocities()
{
    // compute final u
    // xhanged
    for (int i = discretization_->uIBegin() + 1; i < discretization_->uIEnd() - 1; i++)
    {
        for (int j = discretization_->uJBegin() + 1; j < discretization_->uJEnd(); j++)
        {
            discretization_->u(i, j) = discretization_->f(i, j) - dt_ * (discretization_->p(i + 1, j) - discretization_->p(i, j)) / discretization_->dx();
        }
    }
    // compute final v
    for (int i = discretization_->vIBegin() + 1; i < discretization_->vIEnd(); i++)
    {
        // changed
        for (int j = discretization_->vJBegin() + 1; j < discretization_->vJEnd() - 1; j++)
        {
            discretization_->v(i, j) = discretization_->g(i, j) - dt_ * (discretization_->p(i, j + 1) - discretization_->p(i, j)) / discretization_->dy();
        }
    }
}<|MERGE_RESOLUTION|>--- conflicted
+++ resolved
@@ -68,13 +68,9 @@
 {
     double t = 0.0;
     while (t < settings_.endTime)
-<<<<<<< HEAD
     {   
         //std::cout << "starting t = " << t << std::endl;
-=======
-    {
-        std::cout << "starting t = " << t << std::endl;
->>>>>>> 7613e3a4
+
         applyBoundaryValues();
         computeTimeStepWidth();
         // decrease time step width in last time step, s.t. the end time will be reached exactly
