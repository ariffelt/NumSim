--- conflicted
+++ resolved
@@ -24,11 +24,7 @@
     const double u_speed_diff_to_left = (u(i - 1, j) - u(i, j)) / 2.0;
 
     //! compute donor cell part of the equation
-<<<<<<< HEAD
     const double donor_cell = (fabs(u_half_step_right) * u_speed_diff_to_right - fabs(u_half_step_left) * u_speed_diff_to_left)/ dx();
-=======
-    const double donor_cell = (abs(u_half_step_right) * u_speed_diff_to_right - abs(u_half_step_left) * u_speed_diff_to_left) / dx();
->>>>>>> 7613e3a4
 
     return central_difference + alpha_ * donor_cell;
 }
@@ -48,11 +44,7 @@
     const double v_speed_diff_to_bottom = (v(i, j - 1) - v(i, j)) / 2.0;
 
     //! compute donor cell part of the equation
-<<<<<<< HEAD
     const double donor_cell = (fabs(v_half_step_top) * v_speed_diff_to_top - fabs(v_half_step_bottom) * v_speed_diff_to_bottom)/ dy();
-=======
-    const double donor_cell = (abs(v_half_step_top) * v_speed_diff_to_top - abs(v_half_step_bottom) * v_speed_diff_to_bottom) / dy();
->>>>>>> 7613e3a4
 
     return central_difference + alpha_ * donor_cell;
 }
@@ -74,11 +66,7 @@
     const double v_speed_diff_to_left = (v(i - 1, j) - v(i, j)) / 2.0;
 
     //! compute donor cell part of the equation
-<<<<<<< HEAD
     const double donor_cell = (fabs(u_half_step_top) * v_speed_diff_to_right - fabs(u_half_step_up_step_left) * v_speed_diff_to_left)/ dx();
-=======
-    const double donor_cell = (abs(u_half_step_top) * v_speed_diff_to_right - abs(u_half_step_up_step_left) * v_speed_diff_to_left) / dx();
->>>>>>> 7613e3a4
 
     return central_difference + alpha_ * donor_cell;
 }
@@ -100,11 +88,7 @@
     const double u_speed_diff_to_down = (u(i, j - 1) - u(i, j)) / 2.0;
 
     //! compute donor cell part of the equation
-<<<<<<< HEAD
     const double donor_cell = (fabs(v_half_step_right) * u_speed_diff_to_top - fabs(v_half_step_right_step_down) * u_speed_diff_to_down)/ dy();
-=======
-    const double donor_cell = (abs(v_half_step_right) * u_speed_diff_to_top - abs(v_half_step_right_step_down) * u_speed_diff_to_down) / dy();
->>>>>>> 7613e3a4
 
     return central_difference + alpha_ * donor_cell;
 }