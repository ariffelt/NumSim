--- conflicted
+++ resolved
@@ -11,12 +11,8 @@
  * @param alpha donor cell weight parameter
  * @param gamma donor cell weight parameter for temperature
 */
-<<<<<<< HEAD
+
 DonorCell::DonorCell(std::array<int, 2> nCells, std::array<double, 2> meshWidth, double alpha, double gamma) : Discretization(nCells, meshWidth), alpha_(alpha), gamma_(gamma)
-=======
-DonorCell::DonorCell(const std::shared_ptr<Partitioning> partitioning, std::array<double, 2> meshWidth, double alpha, double gamma) : 
-Discretization(partitioning, meshWidth), alpha_(alpha), gamma_(gamma)
->>>>>>> 6a9cf39e
 {
 }
 
