--- conflicted
+++ resolved
@@ -30,12 +30,9 @@
     //! get a reference to field variable t
     const FieldVariable &t() const;
 
-<<<<<<< HEAD
     //! get a reference to field variable markerfield
     const FieldVariable &markerfield() const;
 
-=======
->>>>>>> 6a9cf39e
     //! access value of u in element (i,j)
     double u(int i, int j) const;
 
@@ -144,7 +141,6 @@
     //! size of t
     std::array<int, 2> tSize() const;
 
-<<<<<<< HEAD
     //! first valid index for markerfield in x direction
     int markerfieldIBegin() const;
 
@@ -167,21 +163,6 @@
 
     bool isInnerFluidCell(int i, int j);
 
-=======
-    //! size of rhs
-    std::array<int, 2> rhsSize() const;
-
-    //! offset used in parallel computePreliminaryVelocities and computeVelocities
-    int getOffsetRight() const;
-
-    //! offset used in parallel computePreliminaryVelocities and computeVelocities
-    int getOffsetTop() const;
-
-    //! offset used in parallel red_black_sor
-    int sor_offset() const;
->>>>>>> 6a9cf39e
-
-
 protected:
     const std::array<int, 2> nCells_;
     const std::array<double, 2> meshWidth_;
