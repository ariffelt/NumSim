#include "discretization/2_central_differences.h"

#include <cassert>

#include <cmath> //pow

//! Constructor
CentralDifferences::CentralDifferences(std::array<int, 2> nCells, std::array<double, 2> meshWidth) : Discretization(nCells, meshWidth)
{
}

//! compute the 1st derivative ∂ u^2 / ∂x
double CentralDifferences::computeDu2Dx(int i, int j) const
{
    const double u_half_step_left = (u(i - 1, j) + u(i, j)) / 2.0;
    const double u_half_step_right = (u(i, j) + u(i + 1, j)) / 2.0;

    return (pow(u_half_step_right, 2) - pow(u_half_step_left, 2)) / dx();
}

//! compute the 1st derivative ∂ v^2 / ∂x
double CentralDifferences::computeDv2Dy(int i, int j) const
{
    const double v_half_step_bottom = (v(i, j - 1) + v(i, j)) / 2.0;
    const double v_half_step_top = (v(i, j) + v(i, j + 1)) / 2.0;

    return (pow(v_half_step_top, 2) - pow(v_half_step_bottom, 2)) / dy();
}

//! compute the 1st derivative ∂ (uv) / ∂x
double CentralDifferences::computeDuvDx(int i, int j) const
{
    const double u_half_step_top = (u(i, j + 1) + u(i, j)) / 2.0;
    const double u_half_step_up_step_left = (u(i - 1, j + 1) + u(i - 1, j)) / 2.0;
    const double v_half_step_right = (v(i + 1, j) + v(i, j)) / 2.0;
    const double v_half_step_left = (v(i - 1, j) + v(i, j)) / 2.0;

<<<<<<< HEAD
    return ((v_half_step_right * u_half_step_top) - (v_half_step_left * u_half_step_up_step_left)) / dx();
=======
    return ((v_half_step_right * u_half_step_top) - (v_half_step_left * u_half_step_up_step_left)) / (dx());
>>>>>>> 7613e3a4
}

//! compute the 1st derivative ∂ (uv) / ∂y
double CentralDifferences::computeDuvDy(int i, int j) const
{
    const double u_half_step_top = (u(i, j + 1) + u(i, j)) / 2.0;
    const double u_half_step_down = (u(i, j) + u(i, j - 1)) / 2.0;
    const double v_half_step_right = (v(i + 1, j) + v(i, j)) / 2.0;
    const double v_half_step_right_step_down = (v(i + 1, j - 1) + v(i, j - 1)) / 2.0;

<<<<<<< HEAD
    return ((v_half_step_right * u_half_step_top) - (v_half_step_right_step_down * u_half_step_down)) / dy();
=======
    return ((v_half_step_right * u_half_step_top) - (v_half_step_right_step_down * u_half_step_down)) / (dy());
>>>>>>> 7613e3a4
}<|MERGE_RESOLUTION|>--- conflicted
+++ resolved
@@ -35,11 +35,7 @@
     const double v_half_step_right = (v(i + 1, j) + v(i, j)) / 2.0;
     const double v_half_step_left = (v(i - 1, j) + v(i, j)) / 2.0;
 
-<<<<<<< HEAD
     return ((v_half_step_right * u_half_step_top) - (v_half_step_left * u_half_step_up_step_left)) / dx();
-=======
-    return ((v_half_step_right * u_half_step_top) - (v_half_step_left * u_half_step_up_step_left)) / (dx());
->>>>>>> 7613e3a4
 }
 
 //! compute the 1st derivative ∂ (uv) / ∂y
@@ -50,9 +46,5 @@
     const double v_half_step_right = (v(i + 1, j) + v(i, j)) / 2.0;
     const double v_half_step_right_step_down = (v(i + 1, j - 1) + v(i, j - 1)) / 2.0;
 
-<<<<<<< HEAD
     return ((v_half_step_right * u_half_step_top) - (v_half_step_right_step_down * u_half_step_down)) / dy();
-=======
-    return ((v_half_step_right * u_half_step_top) - (v_half_step_right_step_down * u_half_step_down)) / (dy());
->>>>>>> 7613e3a4
 }