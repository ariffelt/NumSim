#include "discretization/0_staggered_grid.h"

#include <cassert>
<<<<<<< HEAD
#include <iostream>

=======
#include <memory>
>>>>>>> 6a9cf39e
/**
 * Constructor of staggered grid.
 * Provides several parameters for the staggered grid.
 * @param partitioning partitioning of the grid
 * @param nCells number of cells in each coordinate direction
 * @param meshWidth mesh width in each coordinate direction
<<<<<<< HEAD
*/
StaggeredGrid::StaggeredGrid(std::array<int, 2> nCells, std::array<double, 2> meshWidth) : nCells_(nCells),
                                                                                           meshWidth_(meshWidth),
                                                                                           u_(uSize(), {0.0, -meshWidth[1] / 2.0}, meshWidth),
                                                                                           v_(vSize(), {-meshWidth[0] / 2.0, 0.0}, meshWidth),
                                                                                           p_(pSize(), {-meshWidth[0] / 2.0, -meshWidth[1] / 2.0}, meshWidth),
                                                                                           t_(tSize(), {-meshWidth[0] / 2.0, -meshWidth[1] / 2.0}, meshWidth),
                                                                                           markerfield_(markerfieldSize(), {-meshWidth[0] / 2.0, -meshWidth[1] / 2.0}, meshWidth),
                                                                                           rhs_(rhsSize(), {-meshWidth[0] / 2.0, -meshWidth[1] / 2.0}, meshWidth),
                                                                                           f_(uSize(), {0.0, -meshWidth[1] / 2.0}, meshWidth),
                                                                                           g_(vSize(), {-meshWidth[0] / 2.0, 0.0}, meshWidth),
                                                                                           q_(tSize(), {-meshWidth[0] / 2.0, -meshWidth[1] / 2.0}, meshWidth)
{
    assert(nCells[0] > 0);
    assert(nCells[1] > 0);
=======
 * TODO: implement ghost layers
 */
StaggeredGrid::StaggeredGrid(const std::shared_ptr<Partitioning> partitioning, std::array<double, 2> meshWidth) : partitioning_(partitioning),
                                                                                                                  nCells_(partitioning->nCellsLocal()),
                                                                                                                  meshWidth_(meshWidth),
                                                                                                                  u_(uSize(), {0.0, -meshWidth[1] / 2.0}, meshWidth),
                                                                                                                  v_(vSize(), {-meshWidth[0] / 2.0, 0.0}, meshWidth),
                                                                                                                  p_(pSize(), {-meshWidth[0] / 2.0, -meshWidth[1] / 2.0}, meshWidth),
                                                                                                                  t_(tSize(), {-meshWidth[0] / 2.0, -meshWidth[1] / 2.0}, meshWidth),
                                                                                                                  rhs_(rhsSize(), {-meshWidth[0] / 2.0, -meshWidth[1] / 2.0}, meshWidth),
                                                                                                                  f_(uSize(), {0.0, -meshWidth[1] / 2.0}, meshWidth),
                                                                                                                  g_(vSize(), {-meshWidth[0] / 2.0, 0.0}, meshWidth)
{
    assert(nCells_[0] > 0);
    assert(nCells_[1] > 0);
>>>>>>> 6a9cf39e
    assert(meshWidth[0] > 0);
    assert(meshWidth[1] > 0);
}

/**
 * get the mesh width, i.e. the length of a single cell in x and y direction
 */
const std::array<double, 2> StaggeredGrid::meshWidth() const
{
    return meshWidth_;
}

/**
 * get the number of cells in each coordinate direction
 */
const std::array<int, 2> StaggeredGrid::nCells() const
{
    return nCells_;
}

/**
 * get a reference to field variable u
 */
const FieldVariable &StaggeredGrid::u() const
{
    return u_;
}

/**
 * get a reference to field variable v
 */
const FieldVariable &StaggeredGrid::v() const
{
    return v_;
}

/**
 * get a reference to field variable p
 */
const FieldVariable &StaggeredGrid::p() const
{
    return p_;
}

/**
 * get a reference to field variable t
 */
const FieldVariable &StaggeredGrid::t() const
{
    return t_;
}

/**
 * access value of u in element (i,j)
 */
double StaggeredGrid::u(int i, int j) const
{
    return u_(i, j);
}

/**
 * access value of u in element (x,y)
 */
double &StaggeredGrid::u(int i, int j)
{
    return u_(i, j);
}

/**
 * access value of v in element (i,j)
 */
double StaggeredGrid::v(int i, int j) const
{
    return v_(i, j);
}

/**
 * access value of v in element (x,y)
 */
double &StaggeredGrid::v(int i, int j)
{
    return v_(i, j);
}

/**
 * access value of p in element (i,j)
 */
double StaggeredGrid::p(int i, int j) const
{
    return p_(i, j);
}

/**
 * access value of p in element (x,y)
 */
double &StaggeredGrid::p(int i, int j)
{
    return p_(i, j);
}

/**
 * access value of t in element (i,j)
 */
double StaggeredGrid::t(int i, int j) const
{
    return t_(i, j);
}

/**
 * access value of t in element (x,y)
 */
double &StaggeredGrid::t(int i, int j)
{
    return t_(i, j);
}

/**
 * access value of rhs in element (i,j)
 */
double &StaggeredGrid::rhs(int i, int j)
{
    return rhs_(i, j);
}

/**
 * access value of F in element (i,j)
 */
double &StaggeredGrid::f(int i, int j)
{
    return f_(i, j);
}

/**
 * access value of G in element (i,j)
 */
double &StaggeredGrid::g(int i, int j)
{
    return g_(i, j);
}

/**
 * access value of markerfield in element (i,j)
*/
double StaggeredGrid::markerfield(int i, int j) const
{
    return markerfield_(i, j);
}

/**
 * access value of markerfield in element (x,y)
*/
double &StaggeredGrid::markerfield(int i, int j)
{
    return markerfield_(i, j);
}

/**
 * access value of Q in element (i,j)
*/
double &StaggeredGrid::q(int i, int j)
{
    return q_(i, j);
}

/**
 * get the mesh width in x direction
 */
double StaggeredGrid::dx() const
{
    return meshWidth_[0];
}

/**
 * get the mesh width in y direction
 */
double StaggeredGrid::dy() const
{
    return meshWidth_[1];
}

/**
 * get first valid index for u in x direction, x-index of the left boundary cells
 */
int StaggeredGrid::uIBegin() const
{
    return 0;
}

/**
 * get last valid index for u in x direction
 */
int StaggeredGrid::uIEnd() const
{
    return nCells_[0] + 1;
}

/**
 * get first valid index for u in y direction
 */
int StaggeredGrid::uJBegin() const
{
    return 0;
}

/**
 * get last valid index for u in y direction
 */
int StaggeredGrid::uJEnd() const
{
    return nCells_[1] + 1;
}

/**
 * get the size of u
 */
std::array<int, 2> StaggeredGrid::uSize() const
{
    return {nCells_[0] + 2, nCells_[1] + 2};
}

/**
 * get first valid index for v in x direction
 */
int StaggeredGrid::vIBegin() const
{
    return 0;
}

/**
 * get last valid index for v in x direction
 */
int StaggeredGrid::vIEnd() const
{
    return nCells_[0] + 1;
}

/**
 * get first valid index for v in y direction
 */
int StaggeredGrid::vJBegin() const
{
    return 0;
}

/**
 * get last valid index for v in y direction
 */
int StaggeredGrid::vJEnd() const
{
    return nCells_[1] + 1;
}

/**
 * get the size of v
 */
std::array<int, 2> StaggeredGrid::vSize() const
{
    return {nCells_[0] + 2, nCells_[1] + 2};
}

/**
 * get first valid index for p in x direction
 */
int StaggeredGrid::pIBegin() const
{
    return 0;
}

/**
 * get last valid index for p in x direction
 */
int StaggeredGrid::pIEnd() const
{
    return nCells_[0] + 1;
}

/**
 * get first valid index for p in y direction
 */
int StaggeredGrid::pJBegin() const
{
    return 0;
}

/**
 * get last valid index for p in y direction
 */
int StaggeredGrid::pJEnd() const
{
    return nCells_[1] + 1;
}

/**
 * get the size of p
 */
std::array<int, 2> StaggeredGrid::pSize() const
{
    return {nCells_[0] + 2, nCells_[1] + 2};
}

/**
<<<<<<< HEAD
 * get first valid index for markerfield in x direction
*/
int StaggeredGrid::markerfieldIBegin() const
{
    return 0;
}

/**
 * get last valid index for markerfield in x direction
*/
int StaggeredGrid::markerfieldIEnd() const
{
    return nCells_[0] + 1;
}

/**
 * get first valid index for markerfield in y direction
*/
int StaggeredGrid::markerfieldJBegin() const
{
    return 0;
}

/**
 * get last valid index for markerfield in y direction
*/
int StaggeredGrid::markerfieldJEnd() const
{
    return nCells_[1] + 1;
}

/**
 * get the size of markerfield
*/
std::array<int, 2> StaggeredGrid::markerfieldSize() const
{
    return {nCells_[0] + 2, nCells_[1] + 2};
}

/**
=======
>>>>>>> 6a9cf39e
 * get first valid index for t in x direction
 */
int StaggeredGrid::tIBegin() const
{
    return 0;
}

/**
 * get last valid index for t in x direction
 */
int StaggeredGrid::tIEnd() const
{
    return nCells_[0] + 1;
}

/**
 * get first valid index for t in y direction
 */
int StaggeredGrid::tJBegin() const
{
    return 0;
}

/**
 * get last valid index for t in y direction
 */
int StaggeredGrid::tJEnd() const
{
    return nCells_[1] + 1;
}

/**
 * get the size of t
 */
std::array<int, 2> StaggeredGrid::tSize() const
{
    return {nCells_[0] + 2, nCells_[1] + 2};
}

/**
 * get the size of rhs, same as size of u,v,p
 */
std::array<int, 2> StaggeredGrid::rhsSize() const
{
    return {nCells_[0] + 2, nCells_[1] + 2};
}

<<<<<<< HEAD
bool StaggeredGrid::isFluidCell(int i, int j)
{
    return markerfield(i, j) == 1;
}

/**
 * Check if cell has any neighbouring empty cell, if it has none then it is an inner fluid cell.
 */
bool StaggeredGrid::isInnerFluidCell(int i, int j)
{
    // check if cell has any neighbouring empty cell, if it has none then it is an inner fluid cell
    // watch out for boundary cells
    // return true if the current cell is a fluid cell and does not have any empty cell or any boundaries as neighbour
    bool isInnerFluidCell = false;
    if (markerfield(i, j) == 1)
    {
        if (markerfield(i - 1, j) >= 1 && markerfield(i + 1, j) >= 1 && markerfield(i, j - 1) >= 1 && markerfield(i, j + 1) >= 1)
        {
            isInnerFluidCell = true;
            // std::cout << "Inner fluid cell at (" << i << "," << j << ")"<<std::endl;
        }
    }
    return isInnerFluidCell;
=======
/**
 * get offset used in parallel computePreliminaryVelocities and computeVelocities
 */
int StaggeredGrid::getOffsetRight() const
{
    if (partitioning_->ownPartitionContainsRightBoundary())
    {
        return 0;
    }
    return 1;
}

/**
 * get offset used in parallel computePreliminaryVelocities and computeVelocities
 */
int StaggeredGrid::getOffsetTop() const
{
    if (partitioning_->ownPartitionContainsTopBoundary())
    {
        return 0;
    }
    return 1;
}

/**
 * get offset used in parallel red_black_sor
 */
int StaggeredGrid::sor_offset() const
{
    int sum_offsets = partitioning_->nodeOffset()[0] + partitioning_->nodeOffset()[1];
    if (sum_offsets % 2 == 0)
    {
        return 0;
    }
    return 1;
>>>>>>> 6a9cf39e
}<|MERGE_RESOLUTION|>--- conflicted
+++ resolved
@@ -1,19 +1,16 @@
 #include "discretization/0_staggered_grid.h"
 
 #include <cassert>
-<<<<<<< HEAD
 #include <iostream>
 
-=======
 #include <memory>
->>>>>>> 6a9cf39e
+
 /**
  * Constructor of staggered grid.
  * Provides several parameters for the staggered grid.
  * @param partitioning partitioning of the grid
  * @param nCells number of cells in each coordinate direction
  * @param meshWidth mesh width in each coordinate direction
-<<<<<<< HEAD
 */
 StaggeredGrid::StaggeredGrid(std::array<int, 2> nCells, std::array<double, 2> meshWidth) : nCells_(nCells),
                                                                                            meshWidth_(meshWidth),
@@ -29,23 +26,7 @@
 {
     assert(nCells[0] > 0);
     assert(nCells[1] > 0);
-=======
- * TODO: implement ghost layers
- */
-StaggeredGrid::StaggeredGrid(const std::shared_ptr<Partitioning> partitioning, std::array<double, 2> meshWidth) : partitioning_(partitioning),
-                                                                                                                  nCells_(partitioning->nCellsLocal()),
-                                                                                                                  meshWidth_(meshWidth),
-                                                                                                                  u_(uSize(), {0.0, -meshWidth[1] / 2.0}, meshWidth),
-                                                                                                                  v_(vSize(), {-meshWidth[0] / 2.0, 0.0}, meshWidth),
-                                                                                                                  p_(pSize(), {-meshWidth[0] / 2.0, -meshWidth[1] / 2.0}, meshWidth),
-                                                                                                                  t_(tSize(), {-meshWidth[0] / 2.0, -meshWidth[1] / 2.0}, meshWidth),
-                                                                                                                  rhs_(rhsSize(), {-meshWidth[0] / 2.0, -meshWidth[1] / 2.0}, meshWidth),
-                                                                                                                  f_(uSize(), {0.0, -meshWidth[1] / 2.0}, meshWidth),
-                                                                                                                  g_(vSize(), {-meshWidth[0] / 2.0, 0.0}, meshWidth)
-{
-    assert(nCells_[0] > 0);
-    assert(nCells_[1] > 0);
->>>>>>> 6a9cf39e
+
     assert(meshWidth[0] > 0);
     assert(meshWidth[1] > 0);
 }
@@ -347,7 +328,6 @@
 }
 
 /**
-<<<<<<< HEAD
  * get first valid index for markerfield in x direction
 */
 int StaggeredGrid::markerfieldIBegin() const
@@ -388,8 +368,7 @@
 }
 
 /**
-=======
->>>>>>> 6a9cf39e
+
  * get first valid index for t in x direction
  */
 int StaggeredGrid::tIBegin() const
@@ -437,7 +416,6 @@
     return {nCells_[0] + 2, nCells_[1] + 2};
 }
 
-<<<<<<< HEAD
 bool StaggeredGrid::isFluidCell(int i, int j)
 {
     return markerfield(i, j) == 1;
@@ -461,41 +439,4 @@
         }
     }
     return isInnerFluidCell;
-=======
-/**
- * get offset used in parallel computePreliminaryVelocities and computeVelocities
- */
-int StaggeredGrid::getOffsetRight() const
-{
-    if (partitioning_->ownPartitionContainsRightBoundary())
-    {
-        return 0;
-    }
-    return 1;
-}
-
-/**
- * get offset used in parallel computePreliminaryVelocities and computeVelocities
- */
-int StaggeredGrid::getOffsetTop() const
-{
-    if (partitioning_->ownPartitionContainsTopBoundary())
-    {
-        return 0;
-    }
-    return 1;
-}
-
-/**
- * get offset used in parallel red_black_sor
- */
-int StaggeredGrid::sor_offset() const
-{
-    int sum_offsets = partitioning_->nodeOffset()[0] + partitioning_->nodeOffset()[1];
-    if (sum_offsets % 2 == 0)
-    {
-        return 0;
-    }
-    return 1;
->>>>>>> 6a9cf39e
 }