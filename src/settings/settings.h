--- conflicted
+++ resolved
@@ -11,11 +11,9 @@
     std::array<int, 2> nCells;          //< number of cells in x and y direction
     std::array<double, 2> physicalSize; //< physical size of the domain
     double re = 1000;                   //< Reynolds number
-<<<<<<< HEAD
+
     double pr = 7.0;                    //< Prandtl number
-=======
-    double pr = 7.0;                   //< Prandtl number
->>>>>>> 6a9cf39e
+
     double endTime = 10.0;              //< end time of the simulation
     double tau = 0.5;                   //< safety factor for time step width
     double maximumDt = 0.1;             //< maximum time step width
@@ -26,11 +24,7 @@
     double alpha = 0.5;        //< factor for donor-cell scheme
     double gamma = 0.5;        //< factor for donor-cell scheme for temperature
 
-<<<<<<< HEAD
     double beta = 0.04;        //< dimensionless volume expansion coefficient
-=======
-    double beta = 0.04;         //< dimensionless volume expansion coefficient
->>>>>>> 6a9cf39e
 
     std::array<double, 2> dirichletBcBottom; //< prescribed values of u,v at bottom of domain
     std::array<double, 2> dirichletBcTop;    //< prescribed values of u,v at top of domain
