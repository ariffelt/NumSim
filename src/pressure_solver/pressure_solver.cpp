#include "pressure_solver/pressure_solver.h"
#include <cassert>

<<<<<<< HEAD
// Constructor
=======
//Constructor
>>>>>>> f7eb4106
PressureSolver::PressureSolver(std::shared_ptr<Discretization> discretization,
                               double epsilon,
                               int maximumNumberOfIterations) : discretization_(discretization), epsilon_(epsilon), maximumNumberOfIterations_(maximumNumberOfIterations)
{
    assert(epsilon > 0);
    assert(maximumNumberOfIterations > 0);
}

double PressureSolver::getResidual()
{
    double res = 0;
<<<<<<< HEAD
    const double hx2 = discretization_->dx() * discretization_->dx();
    const double hy2 = discretization_->dy() * discretization_->dy();
    for (int i = discretization_->pIBegin() + 1; i < discretization_->pIEnd() - 1; i++)
    {
        for (int j = discretization_->pJBegin() + 1; j < discretization_->pJEnd() - 1; j++)
        {
=======
    for (int i = discretization_->pIBegin() + 1; i < discretization_->pIEnd() - 1; i++)
    {
        for (int j = discretization_->pJBegin() + 1; j < discretization_->pJEnd() - 1; j++)
        {   
            const double hx2 = discretization_->dx() * discretization_->dx();
            const double hy2 = discretization_->dy() * discretization_->dy();
>>>>>>> f7eb4106
            // Second order derivative of p in direction x
            double d2pdx2 = (discretization_->p(i - 1, j) - 2 * discretization_->p(i, j) + discretization_->p(i + 1, j)) / (hx2);
            // Second order derivative of p in direction y
            double d2pdy2 = (discretization_->p(i, j - 1) - 2 * discretization_->p(i, j) + discretization_->p(i, j + 1)) / (hy2);
            // compute residual
            res += (d2pdx2 + d2pdy2 - discretization_->rhs(i, j)) * (d2pdx2 + d2pdy2 - discretization_->rhs(i, j));
        }
    }
<<<<<<< HEAD
    return res / (((discretization_->pIEnd() + 1) - discretization_->pIBegin()) * ((discretization_->pJEnd() + 1) * discretization_->pJBegin()));
}

void PressureSolver::setBoundaryValues()
{
    for (int i = discretization_->pIBegin(); i < discretization_->pIEnd(); i++)
    {
        discretization_->p(i, discretization_->pJEnd() - 1) = discretization_->p(i, discretization_->pJEnd() - 2);
        discretization_->p(i, discretization_->pJBegin()) = discretization_->p(i, discretization_->pJBegin() + 1);
    }
    for (int j = discretization_->pJBegin(); j < discretization_->pJEnd(); j++)
    {
        discretization_->p(discretization_->pIEnd() - 1, j) = discretization_->p(discretization_->pIEnd() - 2, j);
        discretization_->p(discretization_->pIBegin(), j) = discretization_->p(discretization_->pIBegin() + 1, j);
    }
=======
    return res/(((discretization_ -> pIEnd() +1) - discretization_ -> pIBegin()) * ((discretization_ -> pJEnd() +1) * discretization_ -> pJBegin()));
}

void PressureSolver::setBoundaryValues(){
    for (int i = discretization_->pIBegin(); i < discretization_->pIEnd(); i++)
        {
            discretization_->p(i, discretization_->pJEnd() - 1) = discretization_->p(i, discretization_->pJEnd() - 2);
            discretization_->p(i, discretization_->pJBegin()) = discretization_->p(i, discretization_->pJBegin() + 1);
        }
        for (int j = discretization_->pJBegin(); j < discretization_->pJEnd(); j++)
        {
            discretization_->p(discretization_->pIEnd() - 1, j) = discretization_->p(discretization_->pIEnd() - 2, j);
            discretization_->p(discretization_->pIBegin(), j) = discretization_->p(discretization_->pIBegin() + 1, j);
        }
>>>>>>> f7eb4106
}<|MERGE_RESOLUTION|>--- conflicted
+++ resolved
@@ -1,11 +1,7 @@
 #include "pressure_solver/pressure_solver.h"
 #include <cassert>
 
-<<<<<<< HEAD
 // Constructor
-=======
-//Constructor
->>>>>>> f7eb4106
 PressureSolver::PressureSolver(std::shared_ptr<Discretization> discretization,
                                double epsilon,
                                int maximumNumberOfIterations) : discretization_(discretization), epsilon_(epsilon), maximumNumberOfIterations_(maximumNumberOfIterations)
@@ -17,21 +13,12 @@
 double PressureSolver::getResidual()
 {
     double res = 0;
-<<<<<<< HEAD
     const double hx2 = discretization_->dx() * discretization_->dx();
     const double hy2 = discretization_->dy() * discretization_->dy();
     for (int i = discretization_->pIBegin() + 1; i < discretization_->pIEnd() - 1; i++)
     {
         for (int j = discretization_->pJBegin() + 1; j < discretization_->pJEnd() - 1; j++)
         {
-=======
-    for (int i = discretization_->pIBegin() + 1; i < discretization_->pIEnd() - 1; i++)
-    {
-        for (int j = discretization_->pJBegin() + 1; j < discretization_->pJEnd() - 1; j++)
-        {   
-            const double hx2 = discretization_->dx() * discretization_->dx();
-            const double hy2 = discretization_->dy() * discretization_->dy();
->>>>>>> f7eb4106
             // Second order derivative of p in direction x
             double d2pdx2 = (discretization_->p(i - 1, j) - 2 * discretization_->p(i, j) + discretization_->p(i + 1, j)) / (hx2);
             // Second order derivative of p in direction y
@@ -40,7 +27,7 @@
             res += (d2pdx2 + d2pdy2 - discretization_->rhs(i, j)) * (d2pdx2 + d2pdy2 - discretization_->rhs(i, j));
         }
     }
-<<<<<<< HEAD
+
     return res / (((discretization_->pIEnd() + 1) - discretization_->pIBegin()) * ((discretization_->pJEnd() + 1) * discretization_->pJBegin()));
 }
 
@@ -56,20 +43,4 @@
         discretization_->p(discretization_->pIEnd() - 1, j) = discretization_->p(discretization_->pIEnd() - 2, j);
         discretization_->p(discretization_->pIBegin(), j) = discretization_->p(discretization_->pIBegin() + 1, j);
     }
-=======
-    return res/(((discretization_ -> pIEnd() +1) - discretization_ -> pIBegin()) * ((discretization_ -> pJEnd() +1) * discretization_ -> pJBegin()));
-}
-
-void PressureSolver::setBoundaryValues(){
-    for (int i = discretization_->pIBegin(); i < discretization_->pIEnd(); i++)
-        {
-            discretization_->p(i, discretization_->pJEnd() - 1) = discretization_->p(i, discretization_->pJEnd() - 2);
-            discretization_->p(i, discretization_->pJBegin()) = discretization_->p(i, discretization_->pJBegin() + 1);
-        }
-        for (int j = discretization_->pJBegin(); j < discretization_->pJEnd(); j++)
-        {
-            discretization_->p(discretization_->pIEnd() - 1, j) = discretization_->p(discretization_->pIEnd() - 2, j);
-            discretization_->p(discretization_->pIBegin(), j) = discretization_->p(discretization_->pIBegin() + 1, j);
-        }
->>>>>>> f7eb4106
 }